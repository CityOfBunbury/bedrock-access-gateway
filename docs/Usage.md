--- conflicted
+++ resolved
@@ -444,7 +444,6 @@
         content += chunk.choices[0].delta.content
 ```
 
-<<<<<<< HEAD
 ## Bedrock Agents API
 
 This gateway allows you to interact with your configured Amazon Bedrock Agents using OpenAI-compatible endpoints.
@@ -586,7 +585,7 @@
 
 data: [DONE]
 
-=======
+```
 ## Interleaved thinking (beta)
 
 **Important Notice**: Please carefully review the following points before using reasoning mode for Chat completion API.
@@ -636,5 +635,4 @@
 "thinking": {"type": "enabled", "budget_tokens": 4096}
 }
 }'
->>>>>>> 911dfe26
 ```